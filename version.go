--- conflicted
+++ resolved
@@ -1,9 +1,4 @@
 package janet
 
-<<<<<<< HEAD
-// Version is the current version of janet.
-const Version = "1.5.3"
-=======
-// Version is the current version of karmabot.
-var Version = "-dev"
->>>>>>> 2af8eb47
+// Version is the current version of janet
+var Version = "-dev"