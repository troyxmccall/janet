--- conflicted
+++ resolved
@@ -13,8 +13,5 @@
     mv goreleaser /bin && \
     rm -r /tmp/goreleaser
 
-<<<<<<< HEAD
 WORKDIR /go/src/github.com/troyxmccall/janet
-=======
->>>>>>> c23fa94c
 ENTRYPOINT ["goreleaser"]