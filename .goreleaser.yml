builds:
<<<<<<< HEAD
  - binary: janet
    main: ./cmd/janet/main.go
    ldflags: -s -extldflags "-static"
=======
  - binary: karmabot
    main: ./cmd/karmabot/main.go
    ldflags: -s -w -X "github.com/kamaln7/karmabot.Version={{.Version}}"
>>>>>>> 2af8eb47
    goos:
      - linux
    goarch:
      - amd64
<<<<<<< HEAD
  - binary: janetctl
    main: ./cmd/janetctl/main.go
    ldflags: -s -extldflags "-static"
=======
  - binary: karmabotctl
    main: ./cmd/karmabotctl/main.go
    ldflags: -s -w -X "github.com/kamaln7/karmabot.Version={{.Version}}"
>>>>>>> 2af8eb47
    goos:
      - linux
    goarch:
      - amd64
snapshot:
  name_template: "{{ .Tag }}-next"
dockers:
<<<<<<< HEAD
  - image: troyxmccall/janet
    binary: janet
    dockerfile: ./cmd/janet/Dockerfile-goreleaser
    tag_templates:
      - "{{ .Version }}"
      - latest
  - image: troyxmccall/janet
    binary: janet
    dockerfile: ./cmd/janet/Dockerfile-webui-goreleaser
    tag_templates:
      - "{{ .Version }}-webui"
      - latest-webui
    extra_files:
      - www
  - image: troyxmccall/janetctl
    binary: janetctl
    dockerfile: ./cmd/janetctl/Dockerfile-goreleaser
    tag_templates:
      - "{{ .Version }}"
      - latest
=======
  - binary: karmabot
    dockerfile: ./cmd/karmabot/Dockerfile-goreleaser
    image_templates:
      - "kamaln7/karmabot:{{ .Version }}"
      - "kamaln7/karmabot:latest"
  - binary: karmabot
    dockerfile: ./cmd/karmabot/Dockerfile-webui-goreleaser
    image_templates:
      - "kamaln7/karmabot:{{ .Version }}-webui"
      - "kamaln7/karmabot:latest-webui"
    extra_files:
      - www
  - binary: karmabotctl
    dockerfile: ./cmd/karmabotctl/Dockerfile-goreleaser
    image_templates:
      - "kamaln7/karmabotctl:{{ .Version }}"
      - "kamaln7/karmabotctl:latest"
>>>>>>> 2af8eb47
<|MERGE_RESOLUTION|>--- conflicted
+++ resolved
@@ -1,26 +1,14 @@
 builds:
-<<<<<<< HEAD
   - binary: janet
     main: ./cmd/janet/main.go
-    ldflags: -s -extldflags "-static"
-=======
-  - binary: karmabot
-    main: ./cmd/karmabot/main.go
-    ldflags: -s -w -X "github.com/kamaln7/karmabot.Version={{.Version}}"
->>>>>>> 2af8eb47
+    ldflags: -s -w -X "github.com/troyxmccall/janet.Version={{.Version}}"
     goos:
       - linux
     goarch:
       - amd64
-<<<<<<< HEAD
   - binary: janetctl
     main: ./cmd/janetctl/main.go
-    ldflags: -s -extldflags "-static"
-=======
-  - binary: karmabotctl
-    main: ./cmd/karmabotctl/main.go
-    ldflags: -s -w -X "github.com/kamaln7/karmabot.Version={{.Version}}"
->>>>>>> 2af8eb47
+    ldflags: -s -w -X "github.com/troyxmccall/janet.Version={{.Version}}"
     goos:
       - linux
     goarch:
@@ -28,43 +16,20 @@
 snapshot:
   name_template: "{{ .Tag }}-next"
 dockers:
-<<<<<<< HEAD
-  - image: troyxmccall/janet
-    binary: janet
+  - binary: janet
     dockerfile: ./cmd/janet/Dockerfile-goreleaser
-    tag_templates:
-      - "{{ .Version }}"
-      - latest
-  - image: troyxmccall/janet
-    binary: janet
+    image_templates:
+      - "troyxmccall/janet:{{ .Version }}"
+      - "troyxmccall/janet:latest"
+  - binary: janet
     dockerfile: ./cmd/janet/Dockerfile-webui-goreleaser
-    tag_templates:
-      - "{{ .Version }}-webui"
-      - latest-webui
+    image_templates:
+      - "troyxmccall/janet:{{ .Version }}-webui"
+      - "troyxmccall/janet:latest-webui"
     extra_files:
       - www
-  - image: troyxmccall/janetctl
-    binary: janetctl
+  - binary: janetctl
     dockerfile: ./cmd/janetctl/Dockerfile-goreleaser
-    tag_templates:
-      - "{{ .Version }}"
-      - latest
-=======
-  - binary: karmabot
-    dockerfile: ./cmd/karmabot/Dockerfile-goreleaser
     image_templates:
-      - "kamaln7/karmabot:{{ .Version }}"
-      - "kamaln7/karmabot:latest"
-  - binary: karmabot
-    dockerfile: ./cmd/karmabot/Dockerfile-webui-goreleaser
-    image_templates:
-      - "kamaln7/karmabot:{{ .Version }}-webui"
-      - "kamaln7/karmabot:latest-webui"
-    extra_files:
-      - www
-  - binary: karmabotctl
-    dockerfile: ./cmd/karmabotctl/Dockerfile-goreleaser
-    image_templates:
-      - "kamaln7/karmabotctl:{{ .Version }}"
-      - "kamaln7/karmabotctl:latest"
->>>>>>> 2af8eb47
+      - "troyxmccall/janetctl:{{ .Version }}"
+      - "troyxmccall/janetctl:latest"