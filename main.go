--- conflicted
+++ resolved
@@ -65,16 +65,11 @@
   // It returns some status information, and the channel ID.
   OpenIMChannel(user string) (bool, bool, string, error)
 
-<<<<<<< HEAD
   // GetUserInfo retrieves the complete user information for the specified username.
   GetUserInfo(user string) (*slack.User, error)
-=======
-	// GetUserInfo retrieves the complete user information for the specified username.
-	GetUserInfo(user string) (*slack.User, error)
-
-	// PostEphemeral sends an ephemeral message to a user in a channel.
-	PostEphemeral(channelID, userID string, options ...slack.MsgOption) (string, error)
->>>>>>> c23fa94c
+
+  // PostEphemeral sends an ephemeral message to a user in a channel.
+  PostEphemeral(channelID, userID string, options ...slack.MsgOption) (string, error)
 }
 
 // SlackChatService is an implementation of ChatService using github.com/nlopes/slack.
@@ -98,30 +93,18 @@
 
 // Config contains all the necessary configs for janet.
 type Config struct {
-<<<<<<< HEAD
   Slack                       ChatService
   BadJanetSlack               ChatService
   Debug, Motivate, SelfPoints bool
   MaxPoints, LeaderboardLimit int
   Log                         *log.Log
   UI                          ui.Provider
+  UserBlacklist               StringList
   DB                          Database
-  UserBlacklist               StringList
   Aliases                     UserAliases
   Reactji                     *ReactjiConfig
   WaitGroup                   *sync.WaitGroup
-=======
-	Slack                       ChatService
-	Debug, Motivate, SelfKarma  bool
-	MaxPoints, LeaderboardLimit int
-	Log                         *log.Log
-	UI                          ui.Provider
-	DB                          Database
-	UserBlacklist               StringList
-	Aliases                     UserAliases
-	Reactji                     *ReactjiConfig
-	ReplyType                   string
->>>>>>> c23fa94c
+  ReplyType                   string
 }
 
 // A Bot is an instance of janet.
@@ -213,40 +196,40 @@
 }
 
 func (b *Bot) getReplyThread(message *slack.MessageEvent) string {
-	var thread string
-
-	switch b.Config.ReplyType {
-	case "message":
-		thread = message.ThreadTimestamp
-	case "thread":
-		if message.ThreadTimestamp != "" {
-			thread = message.ThreadTimestamp
-		} else {
-			thread = message.Timestamp
-		}
-	}
-
-	return thread
+  var thread string
+
+  switch b.Config.ReplyType {
+  case "message":
+    thread = message.ThreadTimestamp
+  case "thread":
+    if message.ThreadTimestamp != "" {
+      thread = message.ThreadTimestamp
+    } else {
+      thread = message.Timestamp
+    }
+  }
+
+  return thread
 }
 
 // SendReply sends a reply to a message, either as a new message in the channel or a thread (configurable)
 func (b *Bot) SendReply(reply string, message *slack.MessageEvent) {
-	switch b.Config.ReplyType {
-	case "ephemeral":
-		b.SendReplyEphemeral(reply, message)
-	default:
-		b.SendMessage(reply, message.Channel, b.getReplyThread(message))
-	}
+  switch b.Config.ReplyType {
+  case "ephemeral":
+    b.SendReplyEphemeral(reply, message)
+  default:
+    b.SendMessage(reply, message.Channel, b.getReplyThread(message))
+  }
 }
 
 // SendReplyEphemeral sends a reply to a message as an ephemeral message to the user
 func (b *Bot) SendReplyEphemeral(reply string, message *slack.MessageEvent) {
-	b.SendMessageEphemeral(message.Channel, message.User, reply, message.ThreadTimestamp)
+  b.SendMessageEphemeral(message.Channel, message.User, reply, message.ThreadTimestamp)
 }
 
 // SendMessageEphemeral sends an ephemeral message to a user
 func (b *Bot) SendMessageEphemeral(reply, channel, user, thread string) {
-	b.Config.Slack.PostEphemeral(channel, user, slack.MsgOptionText(reply, false), slack.MsgOptionTS(thread))
+  b.Config.Slack.PostEphemeral(channel, user, slack.MsgOptionText(reply, false), slack.MsgOptionTS(thread))
 }
 
 // SendMessage sends a message to a Slack channel.
@@ -298,23 +281,22 @@
   b.SendMessage(message, channel, thread, whichJanet)
 }
 
-<<<<<<< HEAD
-func (b *Bot) handleError(err error, channel, thread string) bool {
+func (b *Bot) handleError(err error, message *slack.MessageEvent) bool {
   if err == nil {
     return false
   }
 
   b.Config.Log.Err(err).Error("error")
-  if channel != "" {
-    var message string
-    if b.Config.Debug {
-      message = err.Error()
-    } else {
-      message = "hi, guys, i'm broken."
-    }
-
-    b.SendMessage(message, channel, thread, "")
-  }
+  if message != nil {
+    var text string
+		if b.Config.Debug {
+			text = err.Error()
+		} else {
+			text = "an error has occurred."
+		}
+
+		b.SendReply(text, message)
+	}
 
   return true
 }
@@ -337,8 +319,8 @@
     return
   }
 
-  reason = fmt.Sprintf("adding a :%s: reactji", ev.Reaction)
-  b.handleReactionEvent(ev.User, ev.ItemUser, reason, points)
+  reason = fmt.Sprintf("added a :%s: reactji", ev.Reaction)
+  b.handleReactionEvent(ev, reason, points)
 }
 
 func (b *Bot) handleReactionRemovedEvent(ev *slack.ReactionRemovedEvent) {
@@ -359,21 +341,28 @@
     return
   }
 
-  reason = fmt.Sprintf("removing a :%s: reactji", ev.Reaction)
-  b.handleReactionEvent(ev.User, ev.ItemUser, reason, points)
-}
-
-func (b *Bot) handleReactionEvent(fromID, toID, reason string, points int) {
-  from, err := b.getUserNameByID(fromID)
-  if b.handleError(err, "", "") {
-    return
-  }
-  to, err := b.getUserNameByID(toID)
-  if b.handleError(err, "", "") {
-    return
-  }
+  reason = fmt.Sprintf("removed a :%s: reactji", ev.Reaction)
+  b.handleReactionEvent((*slack.ReactionAddedEvent)(ev), reason, points)
+}
+
+// at this point there is no difference between ReactionAddedEvent and ReactionRemovedEvent
+func (b *Bot) handleReactionEvent(ev *slack.ReactionAddedEvent, reason string, points int) {
+  // look up usernames
+  from, err := b.getUserNameByID(ev.User)
+  if b.handleError(err, nil) {
+    return
+  }
+  to, err := b.getUserNameByID(ev.ItemUser)
+  if b.handleError(err, nil) {
+    return
+  }
+
+  // add the actor's username to the reason
+  reason = fmt.Sprintf("%s %s", from, reason)
+
   from, to = strings.ToLower(from), strings.ToLower(to)
 
+  // insert points
   record := &database.Points{
     From:   from,
     To:     to,
@@ -382,127 +371,24 @@
   }
 
   err = b.Config.DB.InsertPoints(record)
-  if b.handleError(err, "", "") {
+  if b.handleError(err, nil) {
     return
   }
 
   pointsMsg, err := b.getUserPointsMessage(to, reason, points)
-  if b.handleError(err, "", "") {
-    return
-  }
-
+  if b.handleError(err, nil) {
+		return
+	}
+
+	// reply as ephemeral message
   whichJanet := ""
-
   if points < 0 {
     whichJanet = "badJanet"
   } else {
     whichJanet = "goodJanet"
   }
 
-  b.DMUser(pointsMsg, fromID, "", whichJanet)
-=======
-func (b *Bot) handleError(err error, message *slack.MessageEvent) bool {
-	if err == nil {
-		return false
-	}
-
-	b.Config.Log.Err(err).Error("error")
-	if message != nil {
-		var text string
-		if b.Config.Debug {
-			text = err.Error()
-		} else {
-			text = "an error has occurred."
-		}
-
-		b.SendReply(text, message)
-	}
-
-	return true
-}
-
-func (b *Bot) handleReactionAddedEvent(ev *slack.ReactionAddedEvent) {
-	if !b.Config.Reactji.Enabled {
-		return
-	}
-
-	var (
-		points int
-		reason string
-	)
-	switch {
-	case b.Config.Reactji.Upvote.Contains(ev.Reaction):
-		points = +1
-	case b.Config.Reactji.Downvote.Contains(ev.Reaction):
-		points = -1
-	default:
-		return
-	}
-
-	reason = fmt.Sprintf("added a :%s: reactji", ev.Reaction)
-	b.handleReactionEvent(ev, reason, points)
-}
-
-func (b *Bot) handleReactionRemovedEvent(ev *slack.ReactionRemovedEvent) {
-	if !b.Config.Reactji.Enabled {
-		return
-	}
-
-	var (
-		points int
-		reason string
-	)
-	switch {
-	case b.Config.Reactji.Upvote.Contains(ev.Reaction):
-		points = -1
-	case b.Config.Reactji.Downvote.Contains(ev.Reaction):
-		points = +1
-	default:
-		return
-	}
-
-	reason = fmt.Sprintf("removed a :%s: reactji", ev.Reaction)
-	b.handleReactionEvent((*slack.ReactionAddedEvent)(ev), reason, points)
-}
-
-// at this point there is no difference between ReactionAddedEvent and ReactionRemovedEvent
-func (b *Bot) handleReactionEvent(ev *slack.ReactionAddedEvent, reason string, points int) {
-	// look up usernames
-	from, err := b.getUserNameByID(ev.User)
-	if b.handleError(err, nil) {
-		return
-	}
-	to, err := b.getUserNameByID(ev.ItemUser)
-	if b.handleError(err, nil) {
-		return
-	}
-
-	// add the actor's username to the reason
-	reason = fmt.Sprintf("%s %s", from, reason)
-
-	from, to = strings.ToLower(from), strings.ToLower(to)
-
-	// insert points
-	record := &database.Points{
-		From:   from,
-		To:     to,
-		Points: points,
-		Reason: reason,
-	}
-
-	err = b.Config.DB.InsertPoints(record)
-	if b.handleError(err, nil) {
-		return
-	}
-
-	pointsMsg, err := b.getUserPointsMessage(to, reason, points)
-	if b.handleError(err, nil) {
-		return
-	}
-
-	// reply as ephemeral message
 	b.SendMessageEphemeral(pointsMsg, ev.Item.Channel, ev.User, "")
->>>>>>> c23fa94c
 }
 
 func (b *Bot) handleMessageEvent(ev *slack.MessageEvent) {
@@ -555,24 +441,16 @@
 }
 
 func (b *Bot) printURL(ev *slack.MessageEvent) {
-<<<<<<< HEAD
   url, err := b.Config.UI.GetURL("/")
-  if b.handleError(err, ev.Channel, ev.ThreadTimestamp) {
-    return
-  }
-=======
-	url, err := b.Config.UI.GetURL("/")
-	if b.handleError(err, ev) {
-		return
-	}
->>>>>>> c23fa94c
+  if b.handleError(err, ev) {
+    return
+  }
 
   // ui is disabled
   if url == "" {
     return
   }
 
-<<<<<<< HEAD
   b.SendMessage(url, ev.Channel, ev.ThreadTimestamp, "")
 }
 
@@ -654,111 +532,6 @@
   var (
     user string
     err  error
-  )
-  if match[1] != "" {
-    user, err = b.parseUser(match[1])
-    if b.handleError(err, ev.Channel, ev.ThreadTimestamp) {
-      return
-    }
-    user = strings.ToLower(user)
-  } else {
-    user, err = b.getUserNameByID(ev.User)
-    if b.handleError(err, ev.Channel, ev.ThreadTimestamp) {
-      return
-    }
-  }
-
-  throwback, err := b.Config.DB.GetThrowback(user)
-  if err == database.ErrNoSuchUser {
-    b.SendMessage(fmt.Sprintf("could not find any karma operations for %s", user), ev.Channel, ev.ThreadTimestamp, "")
-    return
-  }
-
-  if b.handleError(err, ev.Channel, ev.ThreadTimestamp) {
-    return
-  }
-
-  date := humanize.Time(throwback.Timestamp)
-  if throwback.Reason != "" {
-    throwback.Reason = fmt.Sprintf(" for %s", throwback.Reason)
-  }
-  text := fmt.Sprintf("%s received %d points from %s %s%s", munge.Munge(throwback.To), throwback.Points.Points, munge.Munge(throwback.From), date, throwback.Reason)
-
-  b.SendMessage(text, ev.Channel, ev.ThreadTimestamp, "")
-=======
-	b.SendReply(url, ev)
-}
-
-func (b *Bot) givePoints(ev *slack.MessageEvent) {
-	match := regexps.GiveKarma.FindStringSubmatch(ev.Text)
-	if len(match) == 0 {
-		return
-	}
-
-	// forgive me
-	if match[1] != "" {
-		// we matched the first alt expression
-		match = match[:4]
-	} else {
-		// we matched the second alt expression
-		match = append(match[:1], match[4:]...)
-	}
-
-	from, err := b.getUserNameByID(ev.User)
-	if b.handleError(err, ev) {
-		return
-	}
-	to, err := b.parseUser(match[1])
-	if b.handleError(err, ev) {
-		return
-	}
-	to = strings.ToLower(to)
-
-	if _, blacklisted := b.Config.UserBlacklist[to]; blacklisted {
-		b.Config.Log.KV("user", to).Info("user is blacklisted, ignoring karma command")
-		return
-	}
-
-	points := min(len(match[2])-1, b.Config.MaxPoints)
-	if match[2][0] == '-' {
-		points *= -1
-	}
-	reason := match[3]
-
-	if !b.Config.SelfKarma && from == to {
-		b.SendReply("Sorry, you are not allowed to do that.", ev)
-		return
-	}
-
-	record := &database.Points{
-		From:   from,
-		To:     to,
-		Points: points,
-		Reason: reason,
-	}
-
-	err = b.Config.DB.InsertPoints(record)
-	if b.handleError(err, ev) {
-		return
-	}
-
-	pointsMsg, err := b.getUserPointsMessage(to, reason, points)
-	if b.handleError(err, ev) {
-		return
-	}
-
-	b.SendReply(pointsMsg, ev)
-}
-
-func (b *Bot) getThrowback(ev *slack.MessageEvent) {
-	match := regexps.Throwback.FindStringSubmatch(ev.Text)
-	if len(match) == 0 {
-		return
-	}
-
-	var (
-		user string
-		err  error
 	)
 	if match[1] != "" {
 		user, err = b.parseUser(match[1])
@@ -783,14 +556,13 @@
 		return
 	}
 
-	date := humanize.Time(throwback.Timestamp)
-	if throwback.Reason != "" {
-		throwback.Reason = fmt.Sprintf(" for %s", throwback.Reason)
-	}
-	text := fmt.Sprintf("%s received %d points from %s %s%s", munge.Munge(throwback.To), throwback.Points.Points, munge.Munge(throwback.From), date, throwback.Reason)
+  date := humanize.Time(throwback.Timestamp)
+  if throwback.Reason != "" {
+    throwback.Reason = fmt.Sprintf(" for %s", throwback.Reason)
+  }
+  text := fmt.Sprintf("%s received %d points from %s %s%s", munge.Munge(throwback.To), throwback.Points.Points, munge.Munge(throwback.From), date, throwback.Reason)
 
 	b.SendReply(text, ev)
->>>>>>> c23fa94c
 }
 
 func (b *Bot) getUserPointsMessage(name, reason string, points int) (string, error) {
@@ -815,7 +587,6 @@
 }
 
 func (b *Bot) printLeaderboard(ev *slack.MessageEvent) {
-<<<<<<< HEAD
   match := regexps.Leaderboard.FindStringSubmatch(ev.Text)
   if len(match) == 0 {
     return
@@ -825,7 +596,7 @@
   if match[1] != "" {
     var err error
     limit, err = strconv.Atoi(match[1])
-    if b.handleError(err, ev.Channel, ev.ThreadTimestamp) {
+    if b.handleError(err, ev) {
       return
     }
   }
@@ -833,7 +604,7 @@
   text := fmt.Sprintf("*top %d leaderboard*\n", limit)
 
   url, err := b.Config.UI.GetURL(fmt.Sprintf("/leaderboard/%d", limit))
-  if b.handleError(err, ev.Channel, ev.ThreadTimestamp) {
+  if b.handleError(err, ev) {
     return
   }
   if url != "" {
@@ -841,7 +612,7 @@
   }
 
   leaderboard, err := b.Config.DB.GetLeaderboard(limit)
-  if b.handleError(err, ev.Channel, ev.ThreadTimestamp) {
+  if b.handleError(err, ev) {
     return
   }
 
@@ -849,43 +620,7 @@
     text += fmt.Sprintf("%d. %s == %d\n", i+1, munge.Munge(user.Name), user.Points)
   }
 
-  b.SendMessage(text, ev.Channel, ev.ThreadTimestamp, "")
-=======
-	match := regexps.Leaderboard.FindStringSubmatch(ev.Text)
-	if len(match) == 0 {
-		return
-	}
-
-	limit := b.Config.LeaderboardLimit
-	if match[1] != "" {
-		var err error
-		limit, err = strconv.Atoi(match[1])
-		if b.handleError(err, ev) {
-			return
-		}
-	}
-
-	text := fmt.Sprintf("*top %d leaderboard*\n", limit)
-
-	url, err := b.Config.UI.GetURL(fmt.Sprintf("/leaderboard/%d", limit))
-	if b.handleError(err, ev) {
-		return
-	}
-	if url != "" {
-		text = fmt.Sprintf("%s%s\n", text, url)
-	}
-
-	leaderboard, err := b.Config.DB.GetLeaderboard(limit)
-	if b.handleError(err, ev) {
-		return
-	}
-
-	for i, user := range leaderboard {
-		text += fmt.Sprintf("%d. %s == %d\n", i+1, munge.Munge(user.Name), user.Points)
-	}
-
-	b.SendReply(text, ev)
->>>>>>> c23fa94c
+  b.SendReply(text, ev)
 }
 
 func (b *Bot) parseUser(user string) (string, error) {
@@ -914,7 +649,6 @@
   return userInfo.Name, nil
 }
 
-<<<<<<< HEAD
 func (b *Bot) queryPoints(ev *slack.MessageEvent) {
   match := regexps.QueryPoints.FindStringSubmatch(ev.Text)
   if len(match) == 0 {
@@ -922,7 +656,7 @@
   }
 
   name, err := b.parseUser(match[1])
-  if b.handleError(err, ev.Channel, ev.ThreadTimestamp) {
+  if b.handleError(err, ev) {
     return
   }
   name = strings.ToLower(name)
@@ -931,32 +665,9 @@
   switch {
   case err == database.ErrNoSuchUser:
     // override debug mode
-    b.SendMessage(err.Error(), ev.Channel, ev.ThreadTimestamp, "")
-  case b.handleError(err, ev.Channel, ev.ThreadTimestamp):
+    b.SendReply(err.Error(), ev)
+  case b.handleError(err, ev):
   default:
-    b.SendMessage(fmt.Sprintf("%s == %d", user.Name, user.Points), ev.Channel, ev.ThreadTimestamp, "")
-  }
-=======
-func (b *Bot) queryKarma(ev *slack.MessageEvent) {
-	match := regexps.QueryKarma.FindStringSubmatch(ev.Text)
-	if len(match) == 0 {
-		return
-	}
-
-	name, err := b.parseUser(match[1])
-	if b.handleError(err, ev) {
-		return
-	}
-	name = strings.ToLower(name)
-
-	user, err := b.Config.DB.GetUser(name)
-	switch {
-	case err == database.ErrNoSuchUser:
-		// override debug mode
-		b.SendReply(err.Error(), ev)
-	case b.handleError(err, ev):
-	default:
-		b.SendReply(fmt.Sprintf("%s == %d", user.Name, user.Points), ev)
-	}
->>>>>>> c23fa94c
+    b.SendReply(fmt.Sprintf("%s == %d", user.Name, user.Points), ev)
+  }
 }